# Changes

<<<<<<< HEAD
=======
## v1.0.1

  * Correctly release the savepoint on error (thanks @sijad).
  
## v1.0.0

  * Bump dependencies.
  * Guard against creating updater fields where constraint is not available.

>>>>>>> 06180a8f
## v1.0.0-alpha.22

  * Fix bug where if an update mutation was called that did not locate
    a row, we'd still try and extract the PKs.
    
## v1.0.0-alpha.21

  * Really fix `updateByNodeId`.  Thanks for the report @ken0x0a!

## v1.0.0-alpha.20

  * Fix case where a mutation specified `nestedMutationField: null`.

## v1.0.0-alpha.19

  * `deleteOthers` now is not in the schema where the foreign table
     has `@omit delete`.
  * Fixed error that prevented `updateByNodeId` from working.

## v1.0.0-alpha.18

  * Correctly handle `null` values to connect and update fields.

## v1.0.0-alpha.17

  * Add support for `@fieldName` and `@foreignFieldName` smart comments on 
    foreign keys to match those used in PostGraphile.  The original 
    `@forwardMutationName` and `@reverseMutationName` smart comments will
    remain to allow for renaming the fields just for nested mutations.

## v1.0.0-alpha.16

  * Support `deleteOthers` where there are no other records modified.  Thanks
    @srp.

## v1.0.0-alpha.15

  * The patch type for nested updates now correctly omits the keys that are
    the subject of the nested mutation.

## v1.0.0-alpha.14

  * Support for updating nested records.

## v1.0.0-alpha.13

  * 1:1 relationships no longer allow a list of objects, or allow multiple
    operations, preventing a constraint violation.

## v1.0.0-alpha.11

 * *BREAKING* One-to-one relationships are now correctly named in the singular.  To
   keep using the old behaviour, use the `nestedMutationsOldUniqueFields` option.
 * *BREAKING* The `connect` field has been removed.  In its place is `connectByNodeId`
   which takes a nodeId, and `connnectBy<PK Fields>` for the table's primary key and
   each unique key.
 * Nested mutations on update mutations are now supported.
 * Existing rows can be now be `connected`.
 * Multiple actions per nested type may now be specified (i.e. create some records
   and connect others).
 * A new field has been added on nested mutations: `deleteOthers`.  When set to `true`,
   any related rows not updated or created in the nested mutation will be deleted.  To
   keep a row that is not being created or updated, specify it for update with no 
   modified fields.
 * Relationships between two tables that have multiple relationships are now supported.
   Previously, the last constraint would overwrite the others.  These will usually end 
   up with some pretty awkward names, so the use of smart comments to name the relationships
   is recommended.
 * Improved test suite.

## v1.0.0-alpha.7

Relationships using composite keys are now supported, and this has meant creating
a custom field name for the nested mutation, rather than piggybacking an existing ID
field.  See the examples below for the new GraphQL schema that is generated.<|MERGE_RESOLUTION|>--- conflicted
+++ resolved
@@ -1,7 +1,5 @@
 # Changes
 
-<<<<<<< HEAD
-=======
 ## v1.0.1
 
   * Correctly release the savepoint on error (thanks @sijad).
@@ -11,7 +9,6 @@
   * Bump dependencies.
   * Guard against creating updater fields where constraint is not available.
 
->>>>>>> 06180a8f
 ## v1.0.0-alpha.22
 
   * Fix bug where if an update mutation was called that did not locate
