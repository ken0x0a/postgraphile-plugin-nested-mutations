--- conflicted
+++ resolved
@@ -1,10 +1,6 @@
 {
   "name": "postgraphile-plugin-nested-mutations",
-<<<<<<< HEAD
-  "version": "1.0.0-alpha.23",
-=======
   "version": "1.0.1",
->>>>>>> 06180a8f
   "description": "Nested mutations plugin for PostGraphile",
   "main": "index.js",
   "repository": {
@@ -33,21 +29,12 @@
     "eslint-config-airbnb-base": "^13.1.0",
     "eslint-config-prettier": "^4.0.0",
     "eslint-plugin-import": "^2.14.0",
-<<<<<<< HEAD
-    "eslint-plugin-prettier": "3.0.1",
-=======
     "eslint-plugin-prettier": "^3.0.1",
->>>>>>> 06180a8f
     "graphql": "^14.0.2",
     "jest": "^24.8.0",
     "jest-junit": "^5.2.0",
-<<<<<<< HEAD
     "pg": "^7.10.0",
     "postgraphile-core": "^4.4.0",
-=======
-    "pg": "^7.7.1",
-    "postgraphile-core": "^4.2.0",
->>>>>>> 06180a8f
     "prettier": "^1.16.4"
   },
   "jest": {
@@ -59,65 +46,5 @@
   },
   "files": [
     "src"
-<<<<<<< HEAD
   ]
-=======
-  ],
-  "prettier": {
-    "trailingComma": "all",
-    "semi": true,
-    "singleQuote": true,
-    "arrowParens": "always"
-  },
-  "eslintConfig": {
-    "extends": [
-      "airbnb-base",
-      "prettier"
-    ],
-    "plugins": [
-      "prettier"
-    ],
-    "env": {
-      "jest": true
-    },
-    "globals": {
-      "expect": false,
-      "jasmine": false
-    },
-    "rules": {
-      "prettier/prettier": "error",
-      "import/no-unresolved": 0,
-      "import/no-extraneous-dependencies": 0,
-      "import/extensions": 0,
-      "import/prefer-default-export": 0,
-      "max-len": 0,
-      "symbol-description": 0,
-      "no-nested-ternary": 0,
-      "no-alert": 0,
-      "no-console": 0,
-      "no-plusplus": 0,
-      "no-restricted-globals": 0,
-      "no-underscore-dangle": [
-        "error",
-        {
-          "allow": [
-            "_fields"
-          ]
-        }
-      ],
-      "no-return-assign": [
-        "error",
-        "except-parens"
-      ],
-      "class-methods-use-this": 0,
-      "prefer-destructuring": [
-        "error",
-        {
-          "object": true,
-          "array": false
-        }
-      ]
-    }
-  }
->>>>>>> 06180a8f
 }