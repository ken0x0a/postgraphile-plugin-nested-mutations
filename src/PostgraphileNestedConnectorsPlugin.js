--- conflicted
+++ resolved
@@ -1,50 +1,21 @@
 module.exports = function PostGraphileNestedConnectorsPlugin(builder) {
-<<<<<<< HEAD
-  builder.hook('inflection', (inflection, build) => build.extend(inflection, {
-    nestedConnectByNodeIdField() {
-      return this.camelCase(`connect_by_${build.nodeIdFieldName}`);
-    },
-    nestedConnectByKeyField(options) {
-      const { constraint } = options;
-      return this.camelCase(
-        `connect_by_${constraint.keyAttributes.map(k => k.name).join('_and_')}`,
-      );
-    },
-    nestedConnectByNodeIdInputType(options) {
-      const { table } = options;
-
-      const tableFieldName = inflection.tableFieldName(table);
-
-      return this.upperCamelCase(`${tableFieldName}_node_id_connect`);
-    },
-    nestedConnectByKeyInputType(options) {
-      const {
-        table,
-        constraint: {
-          name,
-          tags: { name: tagName },
-        },
-      } = options;
-=======
   builder.hook('inflection', (inflection, build) =>
     build.extend(inflection, {
       nestedConnectByNodeIdField() {
-        return this.camelCase(`connect_by_${build.nodeIdFieldName}`);
+        return this.camelCase(`connect_by_${build.nodeIdFieldName}`)
       },
       nestedConnectByKeyField(options) {
-        const { constraint } = options;
+        const { constraint } = options
         return this.camelCase(
-          `connect_by_${constraint.keyAttributes
-            .map((k) => k.name)
-            .join('_and_')}`,
-        );
+          `connect_by_${constraint.keyAttributes.map((k) => k.name).join('_and_')}`,
+        )
       },
       nestedConnectByNodeIdInputType(options) {
-        const { table } = options;
-
-        const tableFieldName = inflection.tableFieldName(table);
-
-        return this.upperCamelCase(`${tableFieldName}_node_id_connect`);
+        const { table } = options
+
+        const tableFieldName = inflection.tableFieldName(table)
+
+        return this.upperCamelCase(`${tableFieldName}_node_id_connect`)
       },
       nestedConnectByKeyInputType(options) {
         const {
@@ -53,17 +24,14 @@
             name,
             tags: { name: tagName },
           },
-        } = options;
->>>>>>> a4321133
-
-        const tableFieldName = this.tableFieldName(table);
-
-        return this.upperCamelCase(
-          `${tableFieldName}_${tagName || name}_connect`,
-        );
+        } = options
+
+        const tableFieldName = this.tableFieldName(table)
+
+        return this.upperCamelCase(`${tableFieldName}_${tagName || name}_connect`)
       },
     }),
-  );
+  )
 
   builder.hook('build', (build) => {
     const {
@@ -73,95 +41,57 @@
       gql2pg,
       nodeIdFieldName,
       pgGetGqlTypeByTypeIdAndModifier,
-    } = build;
+    } = build
 
     return extend(build, {
       pgNestedTableConnectorFields: {},
-      pgNestedTableConnect: async ({
-        nestedField, connectorField, input, pgClient, parentRow,
-      }) => {
-        const { foreignTable, keys, foreignKeys } = nestedField;
-        const { isNodeIdConnector, constraint } = connectorField;
-
-        const ForeignTableType = pgGetGqlTypeByTypeIdAndModifier(
-          foreignTable.type.id,
-          null,
-        );
-        let where = '';
+      pgNestedTableConnect: async ({ nestedField, connectorField, input, pgClient, parentRow }) => {
+        const { foreignTable, keys, foreignKeys } = nestedField
+        const { isNodeIdConnector, constraint } = connectorField
+
+        const ForeignTableType = pgGetGqlTypeByTypeIdAndModifier(foreignTable.type.id, null)
+        let where = ''
 
         if (isNodeIdConnector) {
-          const nodeId = input[nodeIdFieldName];
-          const primaryKeys = foreignTable.primaryKeyConstraint.keyAttributes;
-          const { Type, identifiers } = build.getTypeAndIdentifiersFromNodeId(
-            nodeId,
-          );
+          const nodeId = input[nodeIdFieldName]
+          const primaryKeys = foreignTable.primaryKeyConstraint.keyAttributes
+          const { Type, identifiers } = build.getTypeAndIdentifiersFromNodeId(nodeId)
           if (Type !== ForeignTableType) {
-            throw new Error('Mismatched type');
+            throw new Error('Mismatched type')
           }
           if (identifiers.length !== primaryKeys.length) {
-            throw new Error('Invalid ID');
+            throw new Error('Invalid ID')
           }
           where = sql.fragment`${sql.join(
             primaryKeys.map(
-<<<<<<< HEAD
-              (key, idx) => sql.fragment`${sql.identifier(key.name)} = ${gql2pg(
-                identifiers[idx],
-                key.type,
-                key.typeModifier,
-              )}`,
-=======
               (key, idx) =>
                 sql.fragment`${sql.identifier(key.name)} = ${gql2pg(
                   identifiers[idx],
                   key.type,
                   key.typeModifier,
                 )}`,
->>>>>>> a4321133
             ),
             ') and (',
-          )}`;
+          )}`
         } else {
-          const foreignPrimaryKeys = constraint.keyAttributes;
+          const foreignPrimaryKeys = constraint.keyAttributes
           where = sql.fragment`${sql.join(
             foreignPrimaryKeys.map(
-<<<<<<< HEAD
-              k => sql.fragment`
-                ${sql.identifier(k.name)} = ${gql2pg(
-  input[inflection.column(k)],
-  k.type,
-  k.typeModifier,
-)}
-=======
               (k) => sql.fragment`
                 ${sql.identifier(k.name)} = ${gql2pg(
                 input[inflection.column(k)],
                 k.type,
                 k.typeModifier,
               )}
->>>>>>> a4321133
               `,
             ),
             ') and (',
-          )}`;
+          )}`
         }
-        const select = foreignKeys.map((k) => sql.identifier(k.name));
+        const select = foreignKeys.map((k) => sql.identifier(k.name))
         const query = parentRow
           ? sql.query`
-<<<<<<< HEAD
             update ${sql.identifier(foreignTable.namespace.name, foreignTable.name)}
-            set ${sql.join(
-    keys.map(
-      (k, i) => sql.fragment`${sql.identifier(k.name)} = ${sql.value(
-        parentRow[foreignKeys[i].name],
-      )}`,
-    ),
-    ', ',
-  )}
-=======
-            update ${sql.identifier(
-              foreignTable.namespace.name,
-              foreignTable.name,
-            )}
             set ${sql.join(
               keys.map(
                 (k, i) =>
@@ -171,23 +101,19 @@
               ),
               ', ',
             )}
->>>>>>> a4321133
             where ${where}
             returning *`
           : sql.query`
               select ${sql.join(select, ', ')}
-              from ${sql.identifier(
-                foreignTable.namespace.name,
-                foreignTable.name,
-              )}
-              where ${where}`;
-
-        const { text, values } = sql.compile(query);
-        const { rows } = await pgClient.query(text, values);
-        return rows[0];
-      },
-    });
-  });
+              from ${sql.identifier(foreignTable.namespace.name, foreignTable.name)}
+              where ${where}`
+
+        const { text, values } = sql.compile(query)
+        const { rows } = await pgClient.query(text, values)
+        return rows[0]
+      },
+    })
+  })
 
   builder.hook('GraphQLObjectType:fields', (fields, build, context) => {
     const {
@@ -200,26 +126,26 @@
       pgOmit: omit,
       pgNestedTableConnectorFields,
       graphql: { GraphQLNonNull, GraphQLInputObjectType, GraphQLID },
-    } = build;
+    } = build
     const {
       scope: { isRootMutation },
-    } = context;
+    } = context
 
     if (!isRootMutation) {
-      return fields;
+      return fields
     }
 
     introspectionResultsByKind.class
       .filter((cls) => cls.namespace && cls.isSelectable)
       .forEach((table) => {
-        const tableFieldName = inflection.tableFieldName(table);
+        const tableFieldName = inflection.tableFieldName(table)
 
         pgNestedTableConnectorFields[table.id] = table.constraints
           .filter((con) => con.type === 'u' || con.type === 'p')
           .filter((con) => !omit(con))
           .filter((con) => !con.keyAttributes.some((key) => omit(key, 'read')))
           .map((constraint) => {
-            const keys = constraint.keyAttributes;
+            const keys = constraint.keyAttributes
 
             // istanbul ignore next
             if (!keys.every((_) => _)) {
@@ -227,7 +153,7 @@
                 `Consistency error: could not find an attribute in the constraint when building nested connection type for ${describePgEntity(
                   table,
                 )}!`,
-              );
+              )
             }
 
             return {
@@ -246,21 +172,6 @@
                     constraint,
                   }),
                   description: `The fields on \`${tableFieldName}\` to look up the row to connect.`,
-<<<<<<< HEAD
-                  fields: () => keys
-                    .map(k => Object.assign(
-                      {},
-                      {
-                        [inflection.column(k)]: {
-                          description: k.description,
-                          type: new GraphQLNonNull(
-                            getGqlInputTypeByTypeIdAndModifier(k.typeId, k.typeModifier),
-                          ),
-                        },
-                      },
-                    ))
-                    .reduce((res, o) => Object.assign(res, o), {}),
-=======
                   fields: () =>
                     keys
                       .map((k) =>
@@ -270,17 +181,13 @@
                             [inflection.column(k)]: {
                               description: k.description,
                               type: new GraphQLNonNull(
-                                getGqlInputTypeByTypeIdAndModifier(
-                                  k.typeId,
-                                  k.typeModifier,
-                                ),
+                                getGqlInputTypeByTypeIdAndModifier(k.typeId, k.typeModifier),
                               ),
                             },
                           },
                         ),
                       )
                       .reduce((res, o) => Object.assign(res, o), {}),
->>>>>>> a4321133
                 },
                 {
                   isNestedMutationInputType: true,
@@ -289,10 +196,10 @@
                   pgFieldInflection: constraint,
                 },
               ),
-            };
-          });
-
-        const { primaryKeyConstraint } = table;
+            }
+          })
+
+        const { primaryKeyConstraint } = table
         if (nodeIdFieldName && primaryKeyConstraint) {
           pgNestedTableConnectorFields[table.id].push({
             constraint: null,
@@ -303,8 +210,7 @@
               GraphQLInputObjectType,
               {
                 name: inflection.nestedConnectByNodeIdInputType({ table }),
-                description:
-                  'The globally unique `ID` look up for the row to connect.',
+                description: 'The globally unique `ID` look up for the row to connect.',
                 fields: {
                   [nodeIdFieldName]: {
                     description: `The globally unique \`ID\` which identifies a single \`${tableFieldName}\` to be connected.`,
@@ -319,9 +225,9 @@
                 pgInflection: table,
               },
             ),
-          });
+          })
         }
-      });
-    return fields;
-  });
-};+      })
+    return fields
+  })
+}