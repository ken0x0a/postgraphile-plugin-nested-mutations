--- conflicted
+++ resolved
@@ -28,7 +28,6 @@
       return fields;
     }
 
-<<<<<<< HEAD
     /**
      * whitelist
      */
@@ -54,24 +53,6 @@
       },
     );
 
-=======
-    pgNestedPluginForwardInputTypes[table.id].forEach(
-      ({ name, keys, connectorInputField }) => {
-        // Allow nulls on keys that have forward mutations available.
-        keys.forEach((k) => {
-          const keyFieldName = inflection.column(k);
-          nestedFields[keyFieldName] = Object.assign({}, fields[keyFieldName], {
-            type: getGqlInputTypeByTypeIdAndModifier(k.typeId, k.typeModifier),
-          });
-        });
-
-        nestedFields[name] = Object.assign({}, fields[name], {
-          type: connectorInputField,
-        });
-      },
-    );
-
->>>>>>> 06180a8f
     pgNestedPluginReverseInputTypes[table.id].forEach(
       ({ name, connectorInputField }) => {
         nestedFields[name] = Object.assign({}, fields[name], {
@@ -170,7 +151,6 @@
               foreignKeys,
               name: fieldName,
             } = nestedField;
-<<<<<<< HEAD
 
             /**
              * whitelist
@@ -182,8 +162,6 @@
             )
               return;
 
-=======
->>>>>>> 06180a8f
             const fieldValue = input[fieldName];
 
             await Promise.all(
@@ -200,7 +178,6 @@
                   if (!row) {
                     throw new Error('invalid connect keys');
                   }
-<<<<<<< HEAD
 
                   foreignKeys.forEach((k, idx) => {
                     output[inflection.column(keys[idx])] = row[k.name];
@@ -219,26 +196,6 @@
                     pgClient,
                   });
 
-=======
-
-                  foreignKeys.forEach((k, idx) => {
-                    output[inflection.column(keys[idx])] = row[k.name];
-                  });
-                }),
-            );
-
-            await Promise.all(
-              pgNestedTableDeleterFields[foreignTable.id]
-                .filter((f) => fieldValue[f.fieldName])
-                .map(async (deleterField) => {
-                  const row = await pgNestedTableDelete({
-                    nestedField,
-                    deleterField,
-                    input: fieldValue[deleterField.fieldName],
-                    pgClient,
-                  });
-
->>>>>>> 06180a8f
                   if (!row) {
                     throw new Error('invalid connect keys');
                   }
@@ -592,7 +549,6 @@
                 fieldValue.create.map(async (rowData) => {
                   const resolver = pgNestedResolvers[foreignTable.id];
                   const tableVar = inflection.tableFieldName(foreignTable);
-<<<<<<< HEAD
 
                   const keyData = {};
                   keys.forEach((k, idx) => {
@@ -600,15 +556,6 @@
                     keyData[columnName] = row[foreignKeys[idx].name];
                   });
 
-=======
-
-                  const keyData = {};
-                  keys.forEach((k, idx) => {
-                    const columnName = inflection.column(k);
-                    keyData[columnName] = row[foreignKeys[idx].name];
-                  });
-
->>>>>>> 06180a8f
                   const { data: reverseRow } = await resolver(
                     data,
                     {
