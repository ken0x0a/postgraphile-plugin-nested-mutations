<<<<<<< HEAD
module.exports = function PostGraphileNestedUpdatersPlugin(
  builder,
  { nestedMutationsTableNameWhiteList } = {},
) {
  builder.hook('inflection', (inflection, build) => build.extend(inflection, {
    nestedUpdateByNodeIdField() {
      return this.camelCase(`update_by_${build.nodeIdFieldName}`);
    },
    nestedUpdateByKeyField(options) {
      const { constraint } = options;
      return this.camelCase(
        `update_by_${constraint.keyAttributes.map(k => k.name).join('_and_')}`,
      );
    },
    nestedUpdateByNodeIdInputType(options) {
      const { table, constraint } = options;
=======
module.exports = function PostGraphileNestedUpdatersPlugin(builder) {
  builder.hook('inflection', (inflection, build) =>
    build.extend(inflection, {
      nestedUpdateByNodeIdField() {
        return this.camelCase(`update_by_${build.nodeIdFieldName}`);
      },
      nestedUpdateByKeyField(options) {
        const { constraint } = options;
        return this.camelCase(
          `update_by_${constraint.keyAttributes
            .map((k) => k.name)
            .join('_and_')}`,
        );
      },
      nestedUpdateByNodeIdInputType(options) {
        const { table, constraint } = options;
>>>>>>> a4321133

        const tableFieldName = this.tableFieldName(table);
        const parentTableFieldName = this.tableFieldName(constraint.class);
        const constraintName = constraint.tags.name || constraint.name;

<<<<<<< HEAD
      return this.upperCamelCase(
        `${tableFieldName}_on_${parentTableFieldName}_for_${constraintName}_node_id_update`,
      );
    },
    nestedUpdatePatchType(options) {
      const { table, constraint } = options;
=======
        return this.upperCamelCase(
          `${tableFieldName}_on_${parentTableFieldName}_for_${constraintName}_node_id_update`,
        );
      },
      nestedUpdatePatchType(options) {
        const { table, constraint } = options;
>>>>>>> a4321133

        const tableFieldName = this.tableFieldName(table);
        const parentTableFieldName = this.tableFieldName(constraint.class);
        const constraintName = constraint.tags.name || constraint.name;

<<<<<<< HEAD
      return this.camelCase(
        `update_${tableFieldName}_on_${parentTableFieldName}_for_${constraintName}_patch`,
      );
    },
    nestedUpdateByKeyInputType(options) {
      const { table, constraint, keyConstraint } = options;
=======
        return this.camelCase(
          `update_${tableFieldName}_on_${parentTableFieldName}_for_${constraintName}_patch`,
        );
      },
      nestedUpdateByKeyInputType(options) {
        const { table, constraint, keyConstraint } = options;
>>>>>>> a4321133

        const tableFieldName = this.tableFieldName(table);
        const parentTableFieldName = this.tableFieldName(constraint.class);
        const constraintName = constraint.tags.name || constraint.name;
        const keyConstraintName = keyConstraint.tags.name || keyConstraint.name;

<<<<<<< HEAD
      return this.upperCamelCase(
        `${tableFieldName}_on_${parentTableFieldName}_for_${constraintName}_using_${keyConstraintName}_update`,
      );
    },
  }));
=======
        return this.upperCamelCase(
          `${tableFieldName}_on_${parentTableFieldName}_for_${constraintName}_using_${keyConstraintName}_update`,
        );
      },
    }),
  );
>>>>>>> a4321133

  builder.hook('build', (build) => {
    const {
      extend,
      inflection,
      gql2pg,
      pgSql: sql,
      pgColumnFilter,
      pgOmit: omit,
      pgGetGqlTypeByTypeIdAndModifier,
      nodeIdFieldName,
    } = build;

    return extend(build, {
      pgNestedTableUpdaterFields: {},
      pgNestedTableUpdate: async ({
        nestedField,
        connectorField,
        input,
        pgClient,
        where,
        context,
      }) => {
        const { foreignTable } = nestedField;
        const { isNodeIdUpdater, constraint } = connectorField;

        let keyWhere = '';

        if (isNodeIdUpdater) {
          const nodeId = input[nodeIdFieldName];
          const primaryKeys = foreignTable.primaryKeyConstraint.keyAttributes;
          const { Type, identifiers } = build.getTypeAndIdentifiersFromNodeId(
            nodeId,
          );
          const ForeignTableType = pgGetGqlTypeByTypeIdAndModifier(
            foreignTable.type.id,
            null,
          );
          if (Type !== ForeignTableType) {
            throw new Error('Mismatched type');
          }
          if (identifiers.length !== primaryKeys.length) {
            throw new Error('Invalid ID');
          }
          keyWhere = sql.fragment`${sql.join(
            primaryKeys.map(
<<<<<<< HEAD
              (key, idx) => sql.fragment`${sql.identifier(key.name)} = ${gql2pg(
                identifiers[idx],
                key.type,
                key.typeModifier,
              )}`,
=======
              (key, idx) =>
                sql.fragment`${sql.identifier(key.name)} = ${gql2pg(
                  identifiers[idx],
                  key.type,
                  key.typeModifier,
                )}`,
>>>>>>> a4321133
            ),
            ') and (',
          )}`;
        } else {
          const foreignPrimaryKeys = constraint.keyAttributes;
          keyWhere = sql.fragment`${sql.join(
            foreignPrimaryKeys.map(
<<<<<<< HEAD
              k => sql.fragment`
                ${sql.identifier(k.name)} = ${gql2pg(
  input[inflection.column(k)],
  k.type,
  k.typeModifier,
)}
=======
              (k) => sql.fragment`
                ${sql.identifier(k.name)} = ${gql2pg(
                input[inflection.column(k)],
                k.type,
                k.typeModifier,
              )}
>>>>>>> a4321133
              `,
            ),
            ') and (',
          )}`;
        }

<<<<<<< HEAD
        const patchField = input[inflection.patchField(inflection.tableFieldName(foreignTable))];
=======
        const patchField =
          input[inflection.patchField(inflection.tableFieldName(foreignTable))];
>>>>>>> a4321133
        const sqlColumns = [];
        const sqlValues = [];
        foreignTable.attributes.forEach((attr) => {
          if (!pgColumnFilter(attr, build, context)) return;
          if (omit(attr, 'update')) return;

          const colFieldName = inflection.column(attr);
          if (colFieldName in patchField) {
            const val = patchField[colFieldName];
            sqlColumns.push(sql.identifier(attr.name));
            sqlValues.push(gql2pg(val, attr.type, attr.typeModifier));
          }
        });

        if (sqlColumns.length === 0) {
          const selectQuery = sql.query`
            select *
            from ${sql.identifier(
              foreignTable.namespace.name,
              foreignTable.name,
            )}
            where ${
              where ? sql.fragment`(${keyWhere}) and (${where})` : keyWhere
            }
          `;
          const { text, values } = sql.compile(selectQuery);
          const { rows } = await pgClient.query(text, values);
          return rows[0];
        }

        const updateQuery = sql.query`
          update ${sql.identifier(
            foreignTable.namespace.name,
            foreignTable.name,
          )}
          set ${sql.join(
            sqlColumns.map((col, i) => sql.fragment`${col} = ${sqlValues[i]}`),
            ', ',
          )}
          where ${where ? sql.fragment`(${keyWhere}) and (${where})` : keyWhere}
          returning *`;

        const { text, values } = sql.compile(updateQuery);
        const { rows } = await pgClient.query(text, values);
        return rows[0];
      },
    });
  });

  builder.hook('GraphQLObjectType:fields', (fields, build, context) => {
    const {
      inflection,
      newWithHooks,
      describePgEntity,
      nodeIdFieldName,
      getTypeByName,
      pgIntrospectionResultsByKind: introspectionResultsByKind,
      pgGetGqlInputTypeByTypeIdAndModifier,
      pgGetGqlTypeByTypeIdAndModifier,
      pgOmit: omit,
      pgNestedTableUpdaterFields,
      graphql: { GraphQLNonNull, GraphQLInputObjectType, GraphQLID },
    } = build;
    const {
      scope: { isRootMutation },
    } = context;

    if (!isRootMutation) {
      return fields;
    }

    introspectionResultsByKind.class
      .filter((cls) => cls.namespace && cls.isSelectable)
      .forEach((table) => {
<<<<<<< HEAD
        if (nestedMutationsTableNameWhiteList && !nestedMutationsTableNameWhiteList[table.name]) return;
        pgNestedTableUpdaterFields[table.id] = pgNestedTableUpdaterFields[table.id] || {};
=======
        pgNestedTableUpdaterFields[table.id] =
          pgNestedTableUpdaterFields[table.id] || {};
>>>>>>> a4321133
        introspectionResultsByKind.constraint
          .filter((con) => con.type === 'f')
          .filter(
            (con) =>
              con.classId === table.id || con.foreignClassId === table.id,
          )
          .filter((con) => !omit(con, 'read'))
          .filter((con) => !con.keyAttributes.some((key) => omit(key, 'read')))
          .forEach((constraint) => {
<<<<<<< HEAD
            const foreignTable = constraint.classId === table.id ? constraint.foreignClass : constraint.class;

            /**
             * whitelist
             */
            if (
              nestedMutationsTableNameWhiteList
              && nestedMutationsTableNameWhiteList[table.name]
              && !nestedMutationsTableNameWhiteList[table.name][foreignTable.name]
            ) return;

            const ForeignTableType = pgGetGqlTypeByTypeIdAndModifier(foreignTable.type.id, null);
            const foreignTableFieldName = inflection.tableFieldName(foreignTable);
=======
            const foreignTable =
              constraint.classId === table.id
                ? constraint.foreignClass
                : constraint.class;
            const ForeignTableType = pgGetGqlTypeByTypeIdAndModifier(
              foreignTable.type.id,
              null,
            );
            const foreignTableFieldName = inflection.tableFieldName(
              foreignTable,
            );
>>>>>>> a4321133
            const patchFieldName = inflection.patchField(foreignTableFieldName);
            const ForeignTablePatch = getTypeByName(inflection.patchType(ForeignTableType.name));

            if (!ForeignTablePatch) {
              return;
            }

            const patchType = newWithHooks(
              GraphQLInputObjectType,
              {
                name: inflection.nestedUpdatePatchType({
                  table: foreignTable,
                  constraint,
                }),
                description: `An object where the defined keys will be set on the \`${foreignTableFieldName}\` being updated.`,
                fields: () => {
                  const omittedFields = constraint.keyAttributes.map((k) =>
                    inflection.column(k),
                  );
                  return Object.keys(ForeignTablePatch._fields)
                    .filter((key) => !omittedFields.includes(key))
                    .map((k) =>
                      Object.assign({}, { [k]: ForeignTablePatch._fields[k] }),
                    )
                    .reduce((res, o) => Object.assign(res, o), {});
                },
              },
              {
                isNestedMutationPatchType: true,
                pgInflection: foreignTable,
                pgFieldInflection: constraint,
              },
            );

            const foreignFields = foreignTable.constraints
              .filter((con) => con.type === 'u' || con.type === 'p')
              .filter((con) => !omit(con))
              .filter(
                (con) => !con.keyAttributes.some((key) => omit(key, 'read')),
              )
              .map((keyConstraint) => {
                const keys = keyConstraint.keyAttributes;

                // istanbul ignore next
                if (!keys.every((_) => _)) {
                  throw new Error(
                    `Consistency error: could not find an attribute in the constraint when building nested connection type for ${describePgEntity(
                      foreignTable,
                    )}!`,
                  );
                }

                return {
                  constraint: keyConstraint,
                  keys: keyConstraint.keyAttributes,
                  isNodeIdUpdater: false,
                  fieldName: inflection.nestedUpdateByKeyField({
                    table: foreignTable,
                    constraint: keyConstraint,
                  }),
                  field: newWithHooks(
                    GraphQLInputObjectType,
                    {
                      name: inflection.nestedUpdateByKeyInputType({
                        table: foreignTable,
                        constraint,
                        keyConstraint,
                      }),
                      description: `The fields on \`${foreignTableFieldName}\` to look up the row to update.`,
<<<<<<< HEAD
                      fields: () => Object.assign(
                        {},
                        {
                          [patchFieldName]: {
                            description: `An object where the defined keys will be set on the \`${foreignTableFieldName}\` being updated.`,
                            type: new GraphQLNonNull(patchType),
                          },
                        },
                        keys
                          .map(k => Object.assign(
                            {},
                            {
                              [inflection.column(k)]: {
                                description: k.description,
                                type: new GraphQLNonNull(
                                  pgGetGqlInputTypeByTypeIdAndModifier(
                                    k.typeId,
                                    k.typeModifier,
                                  ),
                                ),
                              },
                            },
                          ))
                          .reduce((res, o) => Object.assign(res, o), {}),
                      ),
=======
                      fields: () =>
                        Object.assign(
                          {},
                          {
                            [patchFieldName]: {
                              description: `An object where the defined keys will be set on the \`${foreignTableFieldName}\` being updated.`,
                              type: new GraphQLNonNull(patchType),
                            },
                          },
                          keys
                            .map((k) =>
                              Object.assign(
                                {},
                                {
                                  [inflection.column(k)]: {
                                    description: k.description,
                                    type: new GraphQLNonNull(
                                      pgGetGqlInputTypeByTypeIdAndModifier(
                                        k.typeId,
                                        k.typeModifier,
                                      ),
                                    ),
                                  },
                                },
                              ),
                            )
                            .reduce((res, o) => Object.assign(res, o), {}),
                        ),
>>>>>>> a4321133
                    },
                    {
                      isNestedMutationInputType: true,
                      isNestedMutationUpdateInputType: true,
                      pgInflection: foreignTable,
                      pgFieldInflection: constraint,
                    },
                  ),
                };
              });

            const { primaryKeyConstraint: foreignPrimaryKey } = foreignTable;
            if (nodeIdFieldName && foreignPrimaryKey) {
              foreignFields.push({
                constraint: null,
                keys: null,
                isNodeIdUpdater: true,
                fieldName: inflection.nestedUpdateByNodeIdField(),
                field: newWithHooks(
                  GraphQLInputObjectType,
                  {
                    name: inflection.nestedUpdateByNodeIdInputType({
                      table,
                      constraint,
                    }),
                    description:
                      'The globally unique `ID` look up for the row to update.',
                    fields: {
                      [nodeIdFieldName]: {
                        description: `The globally unique \`ID\` which identifies a single \`${foreignTableFieldName}\` to be connected.`,
                        type: new GraphQLNonNull(GraphQLID),
                      },
                      [patchFieldName]: {
                        description: `An object where the defined keys will be set on the \`${foreignTableFieldName}\` being updated.`,
                        type: new GraphQLNonNull(ForeignTablePatch),
                      },
                    },
                  },
                  {
                    isNestedMutationInputType: true,
                    isNestedMutationUpdateInputType: true,
                    isNestedMutationUpdateByNodeIdType: true,
                    pgInflection: foreignTable,
                  },
                ),
              });
            }

            pgNestedTableUpdaterFields[table.id][constraint.id] = foreignFields;
          });
      });

    return fields;
  });
};<|MERGE_RESOLUTION|>--- conflicted
+++ resolved
@@ -1,98 +1,54 @@
-<<<<<<< HEAD
 module.exports = function PostGraphileNestedUpdatersPlugin(
   builder,
   { nestedMutationsTableNameWhiteList } = {},
 ) {
-  builder.hook('inflection', (inflection, build) => build.extend(inflection, {
-    nestedUpdateByNodeIdField() {
-      return this.camelCase(`update_by_${build.nodeIdFieldName}`);
-    },
-    nestedUpdateByKeyField(options) {
-      const { constraint } = options;
-      return this.camelCase(
-        `update_by_${constraint.keyAttributes.map(k => k.name).join('_and_')}`,
-      );
-    },
-    nestedUpdateByNodeIdInputType(options) {
-      const { table, constraint } = options;
-=======
-module.exports = function PostGraphileNestedUpdatersPlugin(builder) {
   builder.hook('inflection', (inflection, build) =>
     build.extend(inflection, {
       nestedUpdateByNodeIdField() {
-        return this.camelCase(`update_by_${build.nodeIdFieldName}`);
+        return this.camelCase(`update_by_${build.nodeIdFieldName}`)
       },
       nestedUpdateByKeyField(options) {
-        const { constraint } = options;
+        const { constraint } = options
         return this.camelCase(
-          `update_by_${constraint.keyAttributes
-            .map((k) => k.name)
-            .join('_and_')}`,
-        );
+          `update_by_${constraint.keyAttributes.map((k) => k.name).join('_and_')}`,
+        )
       },
       nestedUpdateByNodeIdInputType(options) {
-        const { table, constraint } = options;
->>>>>>> a4321133
-
-        const tableFieldName = this.tableFieldName(table);
-        const parentTableFieldName = this.tableFieldName(constraint.class);
-        const constraintName = constraint.tags.name || constraint.name;
-
-<<<<<<< HEAD
-      return this.upperCamelCase(
-        `${tableFieldName}_on_${parentTableFieldName}_for_${constraintName}_node_id_update`,
-      );
-    },
-    nestedUpdatePatchType(options) {
-      const { table, constraint } = options;
-=======
+        const { table, constraint } = options
+
+        const tableFieldName = this.tableFieldName(table)
+        const parentTableFieldName = this.tableFieldName(constraint.class)
+        const constraintName = constraint.tags.name || constraint.name
+
         return this.upperCamelCase(
           `${tableFieldName}_on_${parentTableFieldName}_for_${constraintName}_node_id_update`,
-        );
+        )
       },
       nestedUpdatePatchType(options) {
-        const { table, constraint } = options;
->>>>>>> a4321133
-
-        const tableFieldName = this.tableFieldName(table);
-        const parentTableFieldName = this.tableFieldName(constraint.class);
-        const constraintName = constraint.tags.name || constraint.name;
-
-<<<<<<< HEAD
-      return this.camelCase(
-        `update_${tableFieldName}_on_${parentTableFieldName}_for_${constraintName}_patch`,
-      );
-    },
-    nestedUpdateByKeyInputType(options) {
-      const { table, constraint, keyConstraint } = options;
-=======
+        const { table, constraint } = options
+
+        const tableFieldName = this.tableFieldName(table)
+        const parentTableFieldName = this.tableFieldName(constraint.class)
+        const constraintName = constraint.tags.name || constraint.name
+
         return this.camelCase(
           `update_${tableFieldName}_on_${parentTableFieldName}_for_${constraintName}_patch`,
-        );
+        )
       },
       nestedUpdateByKeyInputType(options) {
-        const { table, constraint, keyConstraint } = options;
->>>>>>> a4321133
-
-        const tableFieldName = this.tableFieldName(table);
-        const parentTableFieldName = this.tableFieldName(constraint.class);
-        const constraintName = constraint.tags.name || constraint.name;
-        const keyConstraintName = keyConstraint.tags.name || keyConstraint.name;
-
-<<<<<<< HEAD
-      return this.upperCamelCase(
-        `${tableFieldName}_on_${parentTableFieldName}_for_${constraintName}_using_${keyConstraintName}_update`,
-      );
-    },
-  }));
-=======
+        const { table, constraint, keyConstraint } = options
+
+        const tableFieldName = this.tableFieldName(table)
+        const parentTableFieldName = this.tableFieldName(constraint.class)
+        const constraintName = constraint.tags.name || constraint.name
+        const keyConstraintName = keyConstraint.tags.name || keyConstraint.name
+
         return this.upperCamelCase(
           `${tableFieldName}_on_${parentTableFieldName}_for_${constraintName}_using_${keyConstraintName}_update`,
-        );
+        )
       },
     }),
-  );
->>>>>>> a4321133
+  )
 
   builder.hook('build', (build) => {
     const {
@@ -104,7 +60,7 @@
       pgOmit: omit,
       pgGetGqlTypeByTypeIdAndModifier,
       nodeIdFieldName,
-    } = build;
+    } = build
 
     return extend(build, {
       pgNestedTableUpdaterFields: {},
@@ -116,125 +72,87 @@
         where,
         context,
       }) => {
-        const { foreignTable } = nestedField;
-        const { isNodeIdUpdater, constraint } = connectorField;
-
-        let keyWhere = '';
+        const { foreignTable } = nestedField
+        const { isNodeIdUpdater, constraint } = connectorField
+
+        let keyWhere = ''
 
         if (isNodeIdUpdater) {
-          const nodeId = input[nodeIdFieldName];
-          const primaryKeys = foreignTable.primaryKeyConstraint.keyAttributes;
-          const { Type, identifiers } = build.getTypeAndIdentifiersFromNodeId(
-            nodeId,
-          );
-          const ForeignTableType = pgGetGqlTypeByTypeIdAndModifier(
-            foreignTable.type.id,
-            null,
-          );
+          const nodeId = input[nodeIdFieldName]
+          const primaryKeys = foreignTable.primaryKeyConstraint.keyAttributes
+          const { Type, identifiers } = build.getTypeAndIdentifiersFromNodeId(nodeId)
+          const ForeignTableType = pgGetGqlTypeByTypeIdAndModifier(foreignTable.type.id, null)
           if (Type !== ForeignTableType) {
-            throw new Error('Mismatched type');
+            throw new Error('Mismatched type')
           }
           if (identifiers.length !== primaryKeys.length) {
-            throw new Error('Invalid ID');
+            throw new Error('Invalid ID')
           }
           keyWhere = sql.fragment`${sql.join(
             primaryKeys.map(
-<<<<<<< HEAD
-              (key, idx) => sql.fragment`${sql.identifier(key.name)} = ${gql2pg(
-                identifiers[idx],
-                key.type,
-                key.typeModifier,
-              )}`,
-=======
               (key, idx) =>
                 sql.fragment`${sql.identifier(key.name)} = ${gql2pg(
                   identifiers[idx],
                   key.type,
                   key.typeModifier,
                 )}`,
->>>>>>> a4321133
             ),
             ') and (',
-          )}`;
+          )}`
         } else {
-          const foreignPrimaryKeys = constraint.keyAttributes;
+          const foreignPrimaryKeys = constraint.keyAttributes
           keyWhere = sql.fragment`${sql.join(
             foreignPrimaryKeys.map(
-<<<<<<< HEAD
-              k => sql.fragment`
-                ${sql.identifier(k.name)} = ${gql2pg(
-  input[inflection.column(k)],
-  k.type,
-  k.typeModifier,
-)}
-=======
               (k) => sql.fragment`
                 ${sql.identifier(k.name)} = ${gql2pg(
                 input[inflection.column(k)],
                 k.type,
                 k.typeModifier,
               )}
->>>>>>> a4321133
               `,
             ),
             ') and (',
-          )}`;
+          )}`
         }
 
-<<<<<<< HEAD
-        const patchField = input[inflection.patchField(inflection.tableFieldName(foreignTable))];
-=======
-        const patchField =
-          input[inflection.patchField(inflection.tableFieldName(foreignTable))];
->>>>>>> a4321133
-        const sqlColumns = [];
-        const sqlValues = [];
+        const patchField = input[inflection.patchField(inflection.tableFieldName(foreignTable))]
+        const sqlColumns = []
+        const sqlValues = []
         foreignTable.attributes.forEach((attr) => {
-          if (!pgColumnFilter(attr, build, context)) return;
-          if (omit(attr, 'update')) return;
-
-          const colFieldName = inflection.column(attr);
+          if (!pgColumnFilter(attr, build, context)) return
+          if (omit(attr, 'update')) return
+
+          const colFieldName = inflection.column(attr)
           if (colFieldName in patchField) {
-            const val = patchField[colFieldName];
-            sqlColumns.push(sql.identifier(attr.name));
-            sqlValues.push(gql2pg(val, attr.type, attr.typeModifier));
+            const val = patchField[colFieldName]
+            sqlColumns.push(sql.identifier(attr.name))
+            sqlValues.push(gql2pg(val, attr.type, attr.typeModifier))
           }
-        });
+        })
 
         if (sqlColumns.length === 0) {
           const selectQuery = sql.query`
             select *
-            from ${sql.identifier(
-              foreignTable.namespace.name,
-              foreignTable.name,
-            )}
-            where ${
-              where ? sql.fragment`(${keyWhere}) and (${where})` : keyWhere
-            }
-          `;
-          const { text, values } = sql.compile(selectQuery);
-          const { rows } = await pgClient.query(text, values);
-          return rows[0];
+            from ${sql.identifier(foreignTable.namespace.name, foreignTable.name)}
+            where ${where ? sql.fragment`(${keyWhere}) and (${where})` : keyWhere}
+          `
+          const { text, values } = sql.compile(selectQuery)
+          const { rows } = await pgClient.query(text, values)
+          return rows[0]
         }
 
         const updateQuery = sql.query`
-          update ${sql.identifier(
-            foreignTable.namespace.name,
-            foreignTable.name,
-          )}
-          set ${sql.join(
-            sqlColumns.map((col, i) => sql.fragment`${col} = ${sqlValues[i]}`),
-            ', ',
-          )}
+          update ${sql.identifier(foreignTable.namespace.name, foreignTable.name)}
+          set ${sql.join(sqlColumns.map((col, i) => sql.fragment`${col} = ${sqlValues[i]}`), ', ')}
           where ${where ? sql.fragment`(${keyWhere}) and (${where})` : keyWhere}
-          returning *`;
-
-        const { text, values } = sql.compile(updateQuery);
-        const { rows } = await pgClient.query(text, values);
-        return rows[0];
-      },
-    });
-  });
+          returning *`
+
+        const { text, values } = sql.compile(updateQuery)
+        const { rows } = await pgClient.query(text, values)
+        return rows[0]
+      },
+    })
+  })
 
   builder.hook('GraphQLObjectType:fields', (fields, build, context) => {
     const {
@@ -249,66 +167,47 @@
       pgOmit: omit,
       pgNestedTableUpdaterFields,
       graphql: { GraphQLNonNull, GraphQLInputObjectType, GraphQLID },
-    } = build;
+    } = build
     const {
       scope: { isRootMutation },
-    } = context;
+    } = context
 
     if (!isRootMutation) {
-      return fields;
+      return fields
     }
 
     introspectionResultsByKind.class
       .filter((cls) => cls.namespace && cls.isSelectable)
       .forEach((table) => {
-<<<<<<< HEAD
-        if (nestedMutationsTableNameWhiteList && !nestedMutationsTableNameWhiteList[table.name]) return;
-        pgNestedTableUpdaterFields[table.id] = pgNestedTableUpdaterFields[table.id] || {};
-=======
-        pgNestedTableUpdaterFields[table.id] =
-          pgNestedTableUpdaterFields[table.id] || {};
->>>>>>> a4321133
+        if (nestedMutationsTableNameWhiteList && !nestedMutationsTableNameWhiteList[table.name])
+          return
+        pgNestedTableUpdaterFields[table.id] = pgNestedTableUpdaterFields[table.id] || {}
         introspectionResultsByKind.constraint
           .filter((con) => con.type === 'f')
-          .filter(
-            (con) =>
-              con.classId === table.id || con.foreignClassId === table.id,
-          )
+          .filter((con) => con.classId === table.id || con.foreignClassId === table.id)
           .filter((con) => !omit(con, 'read'))
           .filter((con) => !con.keyAttributes.some((key) => omit(key, 'read')))
           .forEach((constraint) => {
-<<<<<<< HEAD
-            const foreignTable = constraint.classId === table.id ? constraint.foreignClass : constraint.class;
+            const foreignTable =
+              constraint.classId === table.id ? constraint.foreignClass : constraint.class
 
             /**
              * whitelist
              */
             if (
-              nestedMutationsTableNameWhiteList
-              && nestedMutationsTableNameWhiteList[table.name]
-              && !nestedMutationsTableNameWhiteList[table.name][foreignTable.name]
-            ) return;
-
-            const ForeignTableType = pgGetGqlTypeByTypeIdAndModifier(foreignTable.type.id, null);
-            const foreignTableFieldName = inflection.tableFieldName(foreignTable);
-=======
-            const foreignTable =
-              constraint.classId === table.id
-                ? constraint.foreignClass
-                : constraint.class;
-            const ForeignTableType = pgGetGqlTypeByTypeIdAndModifier(
-              foreignTable.type.id,
-              null,
-            );
-            const foreignTableFieldName = inflection.tableFieldName(
-              foreignTable,
-            );
->>>>>>> a4321133
-            const patchFieldName = inflection.patchField(foreignTableFieldName);
-            const ForeignTablePatch = getTypeByName(inflection.patchType(ForeignTableType.name));
+              nestedMutationsTableNameWhiteList &&
+              nestedMutationsTableNameWhiteList[table.name] &&
+              !nestedMutationsTableNameWhiteList[table.name][foreignTable.name]
+            )
+              return
+
+            const ForeignTableType = pgGetGqlTypeByTypeIdAndModifier(foreignTable.type.id, null)
+            const foreignTableFieldName = inflection.tableFieldName(foreignTable)
+            const patchFieldName = inflection.patchField(foreignTableFieldName)
+            const ForeignTablePatch = getTypeByName(inflection.patchType(ForeignTableType.name))
 
             if (!ForeignTablePatch) {
-              return;
+              return
             }
 
             const patchType = newWithHooks(
@@ -320,15 +219,11 @@
                 }),
                 description: `An object where the defined keys will be set on the \`${foreignTableFieldName}\` being updated.`,
                 fields: () => {
-                  const omittedFields = constraint.keyAttributes.map((k) =>
-                    inflection.column(k),
-                  );
+                  const omittedFields = constraint.keyAttributes.map((k) => inflection.column(k))
                   return Object.keys(ForeignTablePatch._fields)
                     .filter((key) => !omittedFields.includes(key))
-                    .map((k) =>
-                      Object.assign({}, { [k]: ForeignTablePatch._fields[k] }),
-                    )
-                    .reduce((res, o) => Object.assign(res, o), {});
+                    .map((k) => Object.assign({}, { [k]: ForeignTablePatch._fields[k] }))
+                    .reduce((res, o) => Object.assign(res, o), {})
                 },
               },
               {
@@ -336,16 +231,14 @@
                 pgInflection: foreignTable,
                 pgFieldInflection: constraint,
               },
-            );
+            )
 
             const foreignFields = foreignTable.constraints
               .filter((con) => con.type === 'u' || con.type === 'p')
               .filter((con) => !omit(con))
-              .filter(
-                (con) => !con.keyAttributes.some((key) => omit(key, 'read')),
-              )
+              .filter((con) => !con.keyAttributes.some((key) => omit(key, 'read')))
               .map((keyConstraint) => {
-                const keys = keyConstraint.keyAttributes;
+                const keys = keyConstraint.keyAttributes
 
                 // istanbul ignore next
                 if (!keys.every((_) => _)) {
@@ -353,7 +246,7 @@
                     `Consistency error: could not find an attribute in the constraint when building nested connection type for ${describePgEntity(
                       foreignTable,
                     )}!`,
-                  );
+                  )
                 }
 
                 return {
@@ -373,33 +266,6 @@
                         keyConstraint,
                       }),
                       description: `The fields on \`${foreignTableFieldName}\` to look up the row to update.`,
-<<<<<<< HEAD
-                      fields: () => Object.assign(
-                        {},
-                        {
-                          [patchFieldName]: {
-                            description: `An object where the defined keys will be set on the \`${foreignTableFieldName}\` being updated.`,
-                            type: new GraphQLNonNull(patchType),
-                          },
-                        },
-                        keys
-                          .map(k => Object.assign(
-                            {},
-                            {
-                              [inflection.column(k)]: {
-                                description: k.description,
-                                type: new GraphQLNonNull(
-                                  pgGetGqlInputTypeByTypeIdAndModifier(
-                                    k.typeId,
-                                    k.typeModifier,
-                                  ),
-                                ),
-                              },
-                            },
-                          ))
-                          .reduce((res, o) => Object.assign(res, o), {}),
-                      ),
-=======
                       fields: () =>
                         Object.assign(
                           {},
@@ -428,7 +294,6 @@
                             )
                             .reduce((res, o) => Object.assign(res, o), {}),
                         ),
->>>>>>> a4321133
                     },
                     {
                       isNestedMutationInputType: true,
@@ -437,10 +302,10 @@
                       pgFieldInflection: constraint,
                     },
                   ),
-                };
-              });
-
-            const { primaryKeyConstraint: foreignPrimaryKey } = foreignTable;
+                }
+              })
+
+            const { primaryKeyConstraint: foreignPrimaryKey } = foreignTable
             if (nodeIdFieldName && foreignPrimaryKey) {
               foreignFields.push({
                 constraint: null,
@@ -454,8 +319,7 @@
                       table,
                       constraint,
                     }),
-                    description:
-                      'The globally unique `ID` look up for the row to update.',
+                    description: 'The globally unique `ID` look up for the row to update.',
                     fields: {
                       [nodeIdFieldName]: {
                         description: `The globally unique \`ID\` which identifies a single \`${foreignTableFieldName}\` to be connected.`,
@@ -474,13 +338,13 @@
                     pgInflection: foreignTable,
                   },
                 ),
-              });
+              })
             }
 
-            pgNestedTableUpdaterFields[table.id][constraint.id] = foreignFields;
-          });
-      });
-
-    return fields;
-  });
-};+            pgNestedTableUpdaterFields[table.id][constraint.id] = foreignFields
+          })
+      })
+
+    return fields
+  })
+}